import unittest
import warnings

import numpy

<<<<<<< HEAD
import cupy_testing as testing


def _dec_shape(shape, dec):
    return tuple(1 if s == 1 else max(0, s - dec) for s in shape)


def _rand1_shape(shape, prob):
    # return tuple(1 if numpy.random.rand() < prob else s for s in shape)
    table = {}
    new_shape = []
    for s in shape:
        if s not in table:
            table[s] = 1 if numpy.random.rand() < prob else s
        new_shape.append(table[s])
    return tuple(new_shape)


def augument_einsum_testcases(*params):
    # rs = numpy.random.RandomState()
    for dec in range(3):
        for drop in [0, 0.2, 0.8]:
            for param in params:
                param_new = param.copy()
                for k in param.keys():
                    if k.startswith('shape_'):
                        param_new[k] = \
                            _rand1_shape(_dec_shape(param[k], dec), drop)
                param_new['_raw_params'] = {
                    'orig': param,
                    'dec': dec,
                    'drop': drop,
                }
                yield param_new
=======
from cupy import testing
>>>>>>> e953f21b


def _dec_shape(shape, dec):
    return tuple(1 if s == 1 else max(0, s - dec) for s in shape)


def _rand1_shape(shape, prob):
    # return tuple(1 if numpy.random.rand() < prob else s for s in shape)
    table = {}
    new_shape = []
    for s in shape:
        if s not in table:
            table[s] = 1 if numpy.random.rand() < prob else s
        new_shape.append(table[s])
    return tuple(new_shape)


def augument_einsum_testcases(*params):
    # rs = numpy.random.RandomState()
    for dec in range(3):
        for drop in [0, 0.2, 0.8]:
            for param in params:
                param_new = param.copy()
                for k in param.keys():
                    if k.startswith('shape_'):
                        param_new[k] = \
                            _rand1_shape(_dec_shape(param[k], dec), drop)
                param_new['_raw_params'] = {
                    'orig': param,
                    'dec': dec,
                    'drop': drop,
                }
                yield param_new


class TestEinSumError(unittest.TestCase):

    @testing.numpy_cupy_raises()
    def test_irregular_ellipsis1(self, xp):
        xp.einsum('..', xp.zeros((2, 2, 2)))

    @testing.numpy_cupy_raises()
    def test_irregular_ellipsis2(self, xp):
        xp.einsum('...i...', xp.zeros((2, 2, 2)))

    @testing.numpy_cupy_raises()
    def test_irregular_ellipsis3(self, xp):
        xp.einsum('i...->...i...', xp.zeros((2, 2, 2)))

    @testing.numpy_cupy_raises()
    def test_irregular_ellipsis4(self, xp):
        xp.einsum('...->', xp.zeros((2, 2, 2)))

    @testing.numpy_cupy_raises()
    def test_no_arguments(self, xp):
        xp.einsum()

    @testing.numpy_cupy_raises()
    def test_one_argument(self, xp):
        xp.einsum('')

    @testing.numpy_cupy_raises()
    def test_not_string_subject(self, xp):
        xp.einsum(0, 0)

    @testing.numpy_cupy_raises()
    def test_bad_argument(self, xp):
        xp.einsum('', 0, bad_arg=0)

    @testing.numpy_cupy_raises()
    def test_too_many_operands1(self, xp):
        xp.einsum('', 0, 0)

    @testing.numpy_cupy_raises()
    def test_too_many_operands2(self, xp):
        xp.einsum('i,j', xp.array([0, 0]), xp.array([0, 0]), xp.array([0, 0]))

    @testing.numpy_cupy_raises()
    def test_too_few_operands1(self, xp):
        xp.einsum(',', 0)

    @testing.numpy_cupy_raises()
    def test_too_many_dimension1(self, xp):
        xp.einsum('i', 0)

    @testing.numpy_cupy_raises()
    def test_too_many_dimension2(self, xp):
        xp.einsum('ij', xp.array([0, 0]))

    @testing.numpy_cupy_raises()
    def test_too_many_dimension3(self, xp):
        xp.einsum('ijk...->...', xp.arange(6).reshape(2, 3))

    @testing.numpy_cupy_raises()
    def test_too_few_dimension(self, xp):
        xp.einsum('i->i', xp.arange(6).reshape(2, 3))

    @testing.numpy_cupy_raises()
    def test_invalid_char1(self, xp):
        xp.einsum('i%', xp.array([0, 0]))

    @testing.numpy_cupy_raises()
    def test_invalid_char2(self, xp):
        xp.einsum('j$', xp.array([0, 0]))

    @testing.numpy_cupy_raises()
    def test_invalid_char3(self, xp):
        xp.einsum('i->&', xp.array([0, 0]))

    @testing.numpy_cupy_raises()
    def test_invalid_char4(self, xp):
        xp.einsum('i->j', xp.array([0, 0]))

    # output subscripts must appear in inumpy.t
    @testing.numpy_cupy_raises()
    def test_invalid_output_subscripts1(self, xp):
        xp.einsum('i->ij', xp.array([0, 0]))

    # output subscripts may only be specified once
    @testing.numpy_cupy_raises()
    def test_invalid_output_subscripts2(self, xp):
        xp.einsum('ij->jij', xp.array([[0, 0], [0, 0]]))

    # output subscripts must not incrudes comma
    @testing.numpy_cupy_raises()
    def test_invalid_output_subscripts3(self, xp):
        xp.einsum('ij->i,j', xp.array([[0, 0], [0, 0]]))

    # dimensions much match when being collapsed
    @testing.numpy_cupy_raises()
    def test_invalid_diagonal1(self, xp):
        xp.einsum('ii', xp.arange(6).reshape(2, 3))

    @testing.numpy_cupy_raises()
    def test_invalid_diagonal2(self, xp):
        xp.einsum('ii->', xp.arange(6).reshape(2, 3))

    @testing.numpy_cupy_raises()
    def test_invalid_diagonal3(self, xp):
        xp.einsum('ii', xp.arange(3).reshape(1, 3))

    @testing.numpy_cupy_raises()
    def test_dim_mismatch_char1(self, xp):
        xp.einsum('i,i', xp.arange(2), xp.arange(3))

    @testing.numpy_cupy_raises()
    def test_dim_mismatch_ellipsis1(self, xp):
        xp.einsum('...,...', xp.arange(2), xp.arange(3))

    @testing.numpy_cupy_raises()
    def test_dim_mismatch_ellipsis2(self, xp):
        a = xp.arange(12).reshape(2, 3, 2)
        xp.einsum('i...,...i', a, a)

    @testing.numpy_cupy_raises()
    def test_dim_mismatch_ellipsis3(self, xp):
        a = xp.arange(12).reshape(2, 3, 2)
        xp.einsum('...,...', a, a[:, :2])

    # invalid -> operator
    @testing.numpy_cupy_raises()
    def test_invalid_arrow1(self, xp):
        xp.einsum('i-i', xp.array([0, 0]))

    @testing.numpy_cupy_raises()
    def test_invalid_arrow2(self, xp):
        xp.einsum('i>i', xp.array([0, 0]))

    @testing.numpy_cupy_raises()
    def test_invalid_arrow3(self, xp):
        xp.einsum('i->->i', xp.array([0, 0]))

    @testing.numpy_cupy_raises()
    def test_invalid_arrow4(self, xp):
        xp.einsum('i-', xp.array([0, 0]))


class TestListArgEinSumError(unittest.TestCase):

    @testing.numpy_cupy_raises()
    def test_invalid_sub1(self, xp):
        xp.einsum(xp.arange(2), [None])

    @testing.numpy_cupy_raises()
    def test_invalid_sub2(self, xp):
        xp.einsum(xp.arange(2), [0], [1])

    @testing.numpy_cupy_raises()
    def test_invalid_sub3(self, xp):
        xp.einsum(xp.arange(2), [Ellipsis, 0, Ellipsis])

    @testing.numpy_cupy_raises()
    def test_dim_mismatch1(self, xp):
        xp.einsum(xp.arange(2), [0], xp.arange(3), [0])

    @testing.numpy_cupy_raises()
    def test_dim_mismatch2(self, xp):
        xp.einsum(xp.arange(2), [0], xp.arange(3), [0], [0])

    @testing.numpy_cupy_raises()
    def test_dim_mismatch3(self, xp):
        xp.einsum(xp.arange(6).reshape(2, 3), [0, 0])

    @testing.numpy_cupy_raises()
    def test_too_many_dims1(self, xp):
        xp.einsum(3, [0])

    @testing.numpy_cupy_raises()
    def test_too_many_dims2(self, xp):
        xp.einsum(xp.arange(2), [0, 1])

    @testing.numpy_cupy_raises()
    def test_too_many_dims3(self, xp):
        xp.einsum(xp.arange(6).reshape(2, 3), [Ellipsis, 0, 1, 2])


@testing.parameterize(*augument_einsum_testcases(
    {'shape_a': (2, 3), 'subscripts': 'ij'},  # do nothing
    {'shape_a': (2, 3), 'subscripts': '...'},  # do nothing
    {'shape_a': (2, 3), 'subscripts': 'ji'},  # transpose
    {'shape_a': (3, 3), 'subscripts': 'ii->i'},  # diagonal 2d
    {'shape_a': (3, 3, 3), 'subscripts': 'jii->ij'},  # partial diagonal 3d
    {'shape_a': (3, 3, 3), 'subscripts': 'iji->ij'},  # partial diagonal 3d
    {'shape_a': (3, 3, 3), 'subscripts': '...ii->...i'},  # partial diagonal 3d
    {'shape_a': (3, 3, 3), 'subscripts': 'iii->i'},  # diagonal 3d
    {'shape_a': (2, 3, 4), 'subscripts': 'ijk->jik'},  # swap axes
    {'shape_a': (2, 3, 4), 'subscripts': 'ijk->kij'},  # swap axes
    {'shape_a': (2, 3, 4), 'subscripts': 'ijk->ikj'},  # swap axes
    {'shape_a': (2, 3, 4), 'subscripts': 'kji->ikj'},  # swap axes
    {'shape_a': (2, 3, 4), 'subscripts': 'j...i->i...j'},  # swap axes
    {'shape_a': (3,), 'subscripts': 'i->'},  # sum
    {'shape_a': (3, 3), 'subscripts': 'ii'},  # trace
    {'shape_a': (2, 2, 2, 2), 'subscripts': 'ijkj->kij'},
    {'shape_a': (2, 2, 2, 2), 'subscripts': 'ijij->ij'},
    {'shape_a': (2, 2, 2, 2), 'subscripts': 'jiji->ij'},
    {'shape_a': (2, 2, 2, 2), 'subscripts': 'ii...->...'},  # trace
    {'shape_a': (2, 2, 2, 2), 'subscripts': 'i...i->...'},  # trace
    {'shape_a': (2, 2, 2, 2), 'subscripts': '...ii->...'},  # trace
    {'shape_a': (2, 2, 2, 2), 'subscripts': 'j...i->...'},  # sum

    {'shape_a': (2, 3), 'subscripts': 'ij->ij...'},  # do nothing
    {'shape_a': (2, 3), 'subscripts': 'ij->i...j'},  # do nothing
    {'shape_a': (2, 3), 'subscripts': 'ij->...ij'},  # do nothing
    {'shape_a': (2, 3), 'subscripts': 'ij...->ij'},  # do nothing
    {'shape_a': (2, 3), 'subscripts': 'i...j->ij'},  # do nothing

    {'shape_a': (), 'subscripts': ''},  # do nothing
    {'shape_a': (), 'subscripts': '->'},  # do nothing
))
class TestEinSumUnaryOperation(unittest.TestCase):

    @testing.for_all_dtypes()
    @testing.numpy_cupy_allclose(contiguous_check=False)
    def test_einsum_unary(self, xp, dtype):
        a = testing.shaped_arange(self.shape_a, xp, dtype)
        out = xp.einsum(self.subscripts, a)
        if xp is not numpy:
            optimized_out = xp.einsum(self.subscripts, a, optimize=True)
            testing.assert_allclose(optimized_out, out)
        return out
<<<<<<< HEAD

    @testing.for_all_dtypes()
    @testing.numpy_cupy_equal()
    def test_einsum_unary_views(self, xp, dtype):
        a = testing.shaped_arange(self.shape_a, xp, dtype)
        b = xp.einsum(self.subscripts, a)

        return b.ndim == 0 or xp.shares_memory(a, b)
=======

    @testing.with_requires('numpy>=1.10')
    @testing.for_all_dtypes()
    @testing.numpy_cupy_equal()
    def test_einsum_unary_views(self, xp, dtype):
        a = testing.shaped_arange(self.shape_a, xp, dtype)
        b = xp.einsum(self.subscripts, a)

        return b.ndim == 0 or b.base is a
>>>>>>> e953f21b

    @testing.for_all_dtypes_combination(
        ['dtype_a', 'dtype_out'],
        no_complex=True)  # avoid ComplexWarning
    @testing.numpy_cupy_allclose(contiguous_check=False)
    def test_einsum_unary_dtype(self, xp, dtype_a, dtype_out):
<<<<<<< HEAD
        a = testing.shaped_arange(self.shape_a, xp, dtype_a)
        return xp.einsum(self.subscripts, a, dtype=dtype_out, casting='unsafe')
=======
        if not numpy.can_cast(dtype_a, dtype_out):
            # skip this combination
            return xp.array([])

        a = testing.shaped_arange(self.shape_a, xp, dtype_a)
        return xp.einsum(self.subscripts, a, dtype=dtype_out)
>>>>>>> e953f21b


class TestEinSumUnaryOperationWithScalar(unittest.TestCase):
    @testing.for_all_dtypes()
    @testing.numpy_cupy_allclose()
    def test_scalar_int(self, xp, dtype):
        return xp.asarray(xp.einsum('->', 2, dtype=dtype))

    @testing.for_all_dtypes()
    @testing.numpy_cupy_allclose()
    def test_scalar_float(self, xp, dtype):
        return xp.asarray(xp.einsum('', 2.0, dtype=dtype))


@testing.parameterize(*augument_einsum_testcases(
    # dot vecvec
    {'shape_a': (3,), 'shape_b': (3,),
     'subscripts': 'i,i'},
    # outer
    {'shape_a': (2,), 'shape_b': (3,),
     'subscripts': 'i,j'},
    # dot matvec
    {'shape_a': (2, 3), 'shape_b': (3,),
     'subscripts': 'ij,j'},
    {'shape_a': (2, 3), 'shape_b': (2,),
     'subscripts': 'ij,i'},
    # dot matmat
    {'shape_a': (2, 3), 'shape_b': (3, 4),
     'subscripts': 'ij,jk'},
    # tensordot
    {'shape_a': (3, 4, 2), 'shape_b': (4, 3, 2),
     'subscripts': 'ijk, jil -> kl'},
    {'shape_a': (3, 4, 2), 'shape_b': (4, 2, 3),
     'subscripts': 'i...,...k->ki...'},
    {'shape_a': (3, 4, 2), 'shape_b': (4, 3, 2),
     'subscripts': 'ij...,ji...->i...'},
    # trace and tensordot and diagonal
    {'shape_a': (2, 3, 2, 4), 'shape_b': (3, 2, 2),
     'subscripts': 'ijil,jkk->kj'},
    {'shape_a': (2, 4, 2, 3), 'shape_b': (3, 2, 4),
     'subscripts': 'i...ij,ji...->...j'},
    # broadcast
    {'shape_a': (2, 3, 4), 'shape_b': (3,),
     'subscripts': 'ij...,j...->ij...'},
    {'shape_a': (2, 3, 4), 'shape_b': (3,),
     'subscripts': 'ij...,...j->ij...'},
    {'shape_a': (2, 3, 4), 'shape_b': (3,),
     'subscripts': 'ij...,j->ij...'},
    {'shape_a': (4, 3), 'shape_b': (3, 2),
     'subscripts': 'ik...,k...->i...'},
    {'shape_a': (4, 3), 'shape_b': (3, 2),
     'subscripts': 'ik...,...kj->i...j'},
    {'shape_a': (4, 3), 'shape_b': (3, 2),
     'subscripts': '...k,kj'},
    {'shape_a': (4, 3), 'shape_b': (3, 2),
     'subscripts': 'ik,k...->i...'},
    {'shape_a': (2, 3, 4, 5), 'shape_b': (4,),
     'subscripts': 'ijkl,k'},
    {'shape_a': (2, 3, 4, 5), 'shape_b': (4,),
     'subscripts': '...kl,k'},
    {'shape_a': (2, 3, 4, 5), 'shape_b': (4,),
     'subscripts': '...kl,k...'},
    {'shape_a': (1, 1, 1, 2, 3, 2), 'shape_b': (2, 3, 2, 2),
     'subscripts': '...lmn,lmno->...o'},
))
class TestEinSumBinaryOperation(unittest.TestCase):
    @testing.for_all_dtypes_combination(
        ['dtype_a', 'dtype_b'],
        no_float16=True)  # Avoid numpy issue #10899
    @testing.numpy_cupy_allclose(contiguous_check=False)
    def test_einsum_binary(self, xp, dtype_a, dtype_b):
        a = testing.shaped_arange(self.shape_a, xp, dtype_a)
        b = testing.shaped_arange(self.shape_b, xp, dtype_b)
        return xp.einsum(self.subscripts, a, b)


class TestEinSumBinaryOperationWithScalar(unittest.TestCase):
    @testing.for_all_dtypes()
    @testing.numpy_cupy_allclose(contiguous_check=False)
    def test_scalar_1(self, xp, dtype):
        shape_a = (2,)
        a = testing.shaped_arange(shape_a, xp, dtype)
        return xp.asarray(xp.einsum(',i->', 3, a))

    @testing.for_all_dtypes()
    @testing.numpy_cupy_allclose(contiguous_check=False)
    def test_scalar_2(self, xp, dtype):
        shape_a = (2,)
        a = testing.shaped_arange(shape_a, xp, dtype)
        return xp.asarray(xp.einsum('i,->', a, 4))


@testing.parameterize(*augument_einsum_testcases(
    {'shape_a': (2, 3), 'shape_b': (3, 4), 'shape_c': (4, 5),
     'subscripts': 'ij,jk,kl'},
    {'shape_a': (2, 4), 'shape_b': (2, 3), 'shape_c': (2,),
     'subscripts': 'ij,ik,i->ijk'},
    {'shape_a': (2, 4), 'shape_b': (3, 2), 'shape_c': (2,),
     'subscripts': 'ij,ki,i->jk'},
    {'shape_a': (2, 3, 4), 'shape_b': (2,), 'shape_c': (3, 4, 2),
     'subscripts': 'i...,i,...i->...i'},
<<<<<<< HEAD
=======
    {'shape_a': (2, 3, 4), 'shape_b': (4, 3), 'shape_c': (3, 3, 4),
     'subscripts': 'a...,...b,c...->abc...'},
    {'shape_a': (2, 3, 4), 'shape_b': (3, 4), 'shape_c': (3, 3, 4),
     'subscripts': 'a...,...,c...->ac...'},
    {'shape_a': (3, 3, 4), 'shape_b': (4, 3), 'shape_c': (2, 3, 4),
     'subscripts': 'a...,...b,c...->abc...'},
    {'shape_a': (3, 3, 4), 'shape_b': (3, 4), 'shape_c': (2, 3, 4),
     'subscripts': 'a...,...,c...->ac...'},
>>>>>>> e953f21b
))
class TestEinSumTernaryOperation(unittest.TestCase):
    @testing.for_all_dtypes_combination(
        ['dtype_a', 'dtype_b', 'dtype_c'],
        no_float16=True)  # Avoid numpy issue #10899
    @testing.numpy_cupy_allclose(contiguous_check=False)
    def test_einsum_ternary(self, xp, dtype_a, dtype_b, dtype_c):
        a = testing.shaped_arange(self.shape_a, xp, dtype_a)
        b = testing.shaped_arange(self.shape_b, xp, dtype_b)
        c = testing.shaped_arange(self.shape_c, xp, dtype_c)

        try:
            out = xp.einsum(self.subscripts, a, b, c, optimize=False)
        except TypeError:
            self.assertIs(xp, numpy)
            out = xp.einsum(self.subscripts, a, b, c)

        if xp is not numpy:  # Avoid numpy issues #11059, #11060
            for optimize in [
                    True,  # 'greedy'
                    'optimal',
                    ['einsum_path', (0, 1), (0, 1)],
                    ['einsum_path', (0, 2), (0, 1)],
                    ['einsum_path', (1, 2), (0, 1)],
            ]:
                optimized_out = xp.einsum(
                    self.subscripts, a, b, c, optimize=optimize)
                testing.assert_allclose(optimized_out, out)
        return out


<<<<<<< HEAD
@testing.parameterize(
    # memory constraint
    {'subscript': 'a,b,c->abc'},
    {'subscript': 'acdf,jbje,gihb,hfac'},
    # long paths
    {'subscript': 'acdf,jbje,gihb,hfac,gfac,gifabc,hfac'},
    {'subscript': 'chd,bde,agbc,hiad,bdi,cgh,agdb'},
    # edge cases
    {'subscript': 'eb,cb,fb->cef'},
    {'subscript': 'dd,fb,be,cdb->cef'},
    {'subscript': 'bca,cdb,dbf,afc->'},
    {'subscript': 'dcc,fce,ea,dbf->ab'},
    {'subscript': 'a,ac,ab,ad,cd,bd,bc->'},
)
=======
@testing.parameterize(*([
    # memory constraint
    {'subscript': 'a,b,c->abc', 'opt': ('greedy', 0)},
    {'subscript': 'acdf,jbje,gihb,hfac', 'opt': ('greedy', 0)},
] + testing.product({'subscript': [
    # long paths
    'acdf,jbje,gihb,hfac,gfac,gifabc,hfac',
    'chd,bde,agbc,hiad,bdi,cgh,agdb',
    # edge cases
    'eb,cb,fb->cef',
    'dd,fb,be,cdb->cef',
    'bca,cdb,dbf,afc->',
    'dcc,fce,ea,dbf->ab',
    'a,ac,ab,ad,cd,bd,bc->',
], 'opt': ['greedy', 'optimal'],
})))
>>>>>>> e953f21b
@testing.with_requires('numpy>=1.12')
class TestEinSumLarge(unittest.TestCase):

    def setUp(self):
        chars = 'abcdefghij'
        sizes = numpy.array([2, 3, 4, 5, 4, 3, 2, 6, 5, 4, 3])
        size_dict = {}
        for size, char in zip(sizes, chars):
            size_dict[char] = size

        # Builds views based off initial operands
        string = self.subscript
        operands = [string]
        terms = string.split('->')[0].split(',')
        for term in terms:
            dims = [size_dict[x] for x in term]
            operands.append(numpy.random.rand(*dims))

        self.operands = operands

    @testing.numpy_cupy_allclose(contiguous_check=False)
    def test_einsum(self, xp):
<<<<<<< HEAD
        # I hope there's no problem with np.einsum for these cases...
        return xp.einsum(*self.operands, optimize=True)

    @testing.numpy_cupy_allclose(contiguous_check=False)
    def test_einsum_memory_limit(self, xp):
        # I hope there's no problem with np.einsum for these cases...
        return xp.einsum(*self.operands, optimize=('optimal', 20))
=======
        # TODO(kataoka): support memory efficient cupy.einsum
        with warnings.catch_warnings(record=True) as ws:
            # I hope there's no problem with np.einsum for these cases...
            out = xp.einsum(*self.operands, optimize=self.opt)
            if xp is not numpy and \
                    isinstance(self.opt, tuple):  # with memory limit
                for w in ws:
                    self.assertIn("memory", str(w.message))
            else:
                self.assertEqual(len(ws), 0)
        return out
>>>>>>> e953f21b
<|MERGE_RESOLUTION|>--- conflicted
+++ resolved
@@ -3,44 +3,7 @@
 
 import numpy
 
-<<<<<<< HEAD
-import cupy_testing as testing
-
-
-def _dec_shape(shape, dec):
-    return tuple(1 if s == 1 else max(0, s - dec) for s in shape)
-
-
-def _rand1_shape(shape, prob):
-    # return tuple(1 if numpy.random.rand() < prob else s for s in shape)
-    table = {}
-    new_shape = []
-    for s in shape:
-        if s not in table:
-            table[s] = 1 if numpy.random.rand() < prob else s
-        new_shape.append(table[s])
-    return tuple(new_shape)
-
-
-def augument_einsum_testcases(*params):
-    # rs = numpy.random.RandomState()
-    for dec in range(3):
-        for drop in [0, 0.2, 0.8]:
-            for param in params:
-                param_new = param.copy()
-                for k in param.keys():
-                    if k.startswith('shape_'):
-                        param_new[k] = \
-                            _rand1_shape(_dec_shape(param[k], dec), drop)
-                param_new['_raw_params'] = {
-                    'orig': param,
-                    'dec': dec,
-                    'drop': drop,
-                }
-                yield param_new
-=======
 from cupy import testing
->>>>>>> e953f21b
 
 
 def _dec_shape(shape, dec):
@@ -301,43 +264,27 @@
             optimized_out = xp.einsum(self.subscripts, a, optimize=True)
             testing.assert_allclose(optimized_out, out)
         return out
-<<<<<<< HEAD
-
+
+    @testing.with_requires('numpy>=1.10')
     @testing.for_all_dtypes()
     @testing.numpy_cupy_equal()
     def test_einsum_unary_views(self, xp, dtype):
         a = testing.shaped_arange(self.shape_a, xp, dtype)
         b = xp.einsum(self.subscripts, a)
 
-        return b.ndim == 0 or xp.shares_memory(a, b)
-=======
-
-    @testing.with_requires('numpy>=1.10')
-    @testing.for_all_dtypes()
-    @testing.numpy_cupy_equal()
-    def test_einsum_unary_views(self, xp, dtype):
-        a = testing.shaped_arange(self.shape_a, xp, dtype)
-        b = xp.einsum(self.subscripts, a)
-
         return b.ndim == 0 or b.base is a
->>>>>>> e953f21b
 
     @testing.for_all_dtypes_combination(
         ['dtype_a', 'dtype_out'],
         no_complex=True)  # avoid ComplexWarning
     @testing.numpy_cupy_allclose(contiguous_check=False)
     def test_einsum_unary_dtype(self, xp, dtype_a, dtype_out):
-<<<<<<< HEAD
-        a = testing.shaped_arange(self.shape_a, xp, dtype_a)
-        return xp.einsum(self.subscripts, a, dtype=dtype_out, casting='unsafe')
-=======
         if not numpy.can_cast(dtype_a, dtype_out):
             # skip this combination
             return xp.array([])
 
         a = testing.shaped_arange(self.shape_a, xp, dtype_a)
         return xp.einsum(self.subscripts, a, dtype=dtype_out)
->>>>>>> e953f21b
 
 
 class TestEinSumUnaryOperationWithScalar(unittest.TestCase):
@@ -439,8 +386,6 @@
      'subscripts': 'ij,ki,i->jk'},
     {'shape_a': (2, 3, 4), 'shape_b': (2,), 'shape_c': (3, 4, 2),
      'subscripts': 'i...,i,...i->...i'},
-<<<<<<< HEAD
-=======
     {'shape_a': (2, 3, 4), 'shape_b': (4, 3), 'shape_c': (3, 3, 4),
      'subscripts': 'a...,...b,c...->abc...'},
     {'shape_a': (2, 3, 4), 'shape_b': (3, 4), 'shape_c': (3, 3, 4),
@@ -449,7 +394,6 @@
      'subscripts': 'a...,...b,c...->abc...'},
     {'shape_a': (3, 3, 4), 'shape_b': (3, 4), 'shape_c': (2, 3, 4),
      'subscripts': 'a...,...,c...->ac...'},
->>>>>>> e953f21b
 ))
 class TestEinSumTernaryOperation(unittest.TestCase):
     @testing.for_all_dtypes_combination(
@@ -481,22 +425,6 @@
         return out
 
 
-<<<<<<< HEAD
-@testing.parameterize(
-    # memory constraint
-    {'subscript': 'a,b,c->abc'},
-    {'subscript': 'acdf,jbje,gihb,hfac'},
-    # long paths
-    {'subscript': 'acdf,jbje,gihb,hfac,gfac,gifabc,hfac'},
-    {'subscript': 'chd,bde,agbc,hiad,bdi,cgh,agdb'},
-    # edge cases
-    {'subscript': 'eb,cb,fb->cef'},
-    {'subscript': 'dd,fb,be,cdb->cef'},
-    {'subscript': 'bca,cdb,dbf,afc->'},
-    {'subscript': 'dcc,fce,ea,dbf->ab'},
-    {'subscript': 'a,ac,ab,ad,cd,bd,bc->'},
-)
-=======
 @testing.parameterize(*([
     # memory constraint
     {'subscript': 'a,b,c->abc', 'opt': ('greedy', 0)},
@@ -513,7 +441,6 @@
     'a,ac,ab,ad,cd,bd,bc->',
 ], 'opt': ['greedy', 'optimal'],
 })))
->>>>>>> e953f21b
 @testing.with_requires('numpy>=1.12')
 class TestEinSumLarge(unittest.TestCase):
 
@@ -536,15 +463,6 @@
 
     @testing.numpy_cupy_allclose(contiguous_check=False)
     def test_einsum(self, xp):
-<<<<<<< HEAD
-        # I hope there's no problem with np.einsum for these cases...
-        return xp.einsum(*self.operands, optimize=True)
-
-    @testing.numpy_cupy_allclose(contiguous_check=False)
-    def test_einsum_memory_limit(self, xp):
-        # I hope there's no problem with np.einsum for these cases...
-        return xp.einsum(*self.operands, optimize=('optimal', 20))
-=======
         # TODO(kataoka): support memory efficient cupy.einsum
         with warnings.catch_warnings(record=True) as ws:
             # I hope there's no problem with np.einsum for these cases...
@@ -555,5 +473,4 @@
                     self.assertIn("memory", str(w.message))
             else:
                 self.assertEqual(len(ws), 0)
-        return out
->>>>>>> e953f21b
+        return out