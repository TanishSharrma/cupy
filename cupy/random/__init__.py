import numpy


def bytes(length):
    """Returns random bytes.

    .. seealso:: :func:`numpy.random.bytes`
    """
    return numpy.bytes(length)


from cupy.random import distributions  # NOQA
from cupy.random import generator  # NOQA
from cupy.random import permutations  # NOQA
from cupy.random import sample as sample_  # NOQA


# import class and function
from cupy.random.distributions import beta  # NOQA
from cupy.random.distributions import binomial  # NOQA
from cupy.random.distributions import chisquare  # NOQA
from cupy.random.distributions import dirichlet  # NOQA
from cupy.random.distributions import f  # NOQA
from cupy.random.distributions import gamma  # NOQA
from cupy.random.distributions import geometric  # NOQA
from cupy.random.distributions import gumbel  # NOQA
from cupy.random.distributions import laplace  # NOQA
from cupy.random.distributions import lognormal  # NOQA
from cupy.random.distributions import normal  # NOQA
<<<<<<< HEAD
from cupy.random.distributions import pareto  # NOQA
=======
from cupy.random.distributions import poisson  # NOQA
>>>>>>> 286a33a1
from cupy.random.distributions import standard_cauchy  # NOQA
from cupy.random.distributions import standard_exponential  # NOQA
from cupy.random.distributions import standard_gamma  # NOQA
from cupy.random.distributions import standard_normal  # NOQA
from cupy.random.distributions import standard_t  # NOQA
from cupy.random.distributions import uniform  # NOQA
from cupy.random.distributions import vonmises  # NOQA
from cupy.random.generator import get_random_state  # NOQA
from cupy.random.generator import RandomState  # NOQA
from cupy.random.generator import reset_states  # NOQA
from cupy.random.generator import seed  # NOQA
from cupy.random.generator import set_random_state  # NOQA
from cupy.random.permutations import permutation  # NOQA
from cupy.random.permutations import shuffle  # NOQA
from cupy.random.sample import choice  # NOQA
from cupy.random.sample import multinomial  # NOQA
from cupy.random.sample import rand  # NOQA
from cupy.random.sample import randint  # NOQA
from cupy.random.sample import randn  # NOQA
from cupy.random.sample import random_integers  # NOQA
from cupy.random.sample import random_sample  # NOQA
from cupy.random.sample import random_sample as random  # NOQA
from cupy.random.sample import random_sample as ranf  # NOQA
from cupy.random.sample import random_sample as sample  # NOQA<|MERGE_RESOLUTION|>--- conflicted
+++ resolved
@@ -27,11 +27,8 @@
 from cupy.random.distributions import laplace  # NOQA
 from cupy.random.distributions import lognormal  # NOQA
 from cupy.random.distributions import normal  # NOQA
-<<<<<<< HEAD
 from cupy.random.distributions import pareto  # NOQA
-=======
 from cupy.random.distributions import poisson  # NOQA
->>>>>>> 286a33a1
 from cupy.random.distributions import standard_cauchy  # NOQA
 from cupy.random.distributions import standard_exponential  # NOQA
 from cupy.random.distributions import standard_gamma  # NOQA
