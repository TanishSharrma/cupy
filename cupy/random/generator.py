import atexit
import binascii
import collections
import functools
import operator
import os
import time
import warnings

import numpy
import six

import cupy
from cupy import core
from cupy import cuda
from cupy.cuda import curand
from cupy.cuda import device
from cupy.random import _kernels
from cupy import util


class RandomState(object):

    """Portable container of a pseudo-random number generator.

    An instance of this class holds the state of a random number generator. The
    state is available only on the device which has been current at the
    initialization of the instance.

    Functions of :mod:`cupy.random` use global instances of this class.
    Different instances are used for different devices. The global state for
    the current device can be obtained by the
    :func:`cupy.random.get_random_state` function.

    Args:
        seed (None or int): Seed of the random number generator. See the
            :meth:`~cupy.random.RandomState.seed` method for detail.
        method (int): Method of the random number generator. Following values
            are available::

               cupy.cuda.curand.CURAND_RNG_PSEUDO_DEFAULT
               cupy.cuda.curand.CURAND_RNG_XORWOW
               cupy.cuda.curand.CURAND_RNG_MRG32K3A
               cupy.cuda.curand.CURAND_RNG_MTGP32
               cupy.cuda.curand.CURAND_RNG_MT19937
               cupy.cuda.curand.CURAND_RNG_PHILOX4_32_10

    """

    def __init__(self, seed=None, method=curand.CURAND_RNG_PSEUDO_DEFAULT):
        self._generator = curand.createGenerator(method)
        self.seed(seed)

    def __del__(self):
        # When createGenerator raises an error, _generator is not initialized
        if hasattr(self, '_generator'):
            curand.destroyGenerator(self._generator)

    def _generate_normal(self, func, size, dtype, *args):
        # curand functions below don't support odd size.
        # * curand.generateNormal
        # * curand.generateNormalDouble
        # * curand.generateLogNormal
        # * curand.generateLogNormalDouble
        size = core.get_size(size)
        element_size = six.moves.reduce(operator.mul, size, 1)
        if element_size % 2 == 0:
            out = cupy.empty(size, dtype=dtype)
            func(self._generator, out.data.ptr, out.size, *args)
            return out
        else:
            out = cupy.empty((element_size + 1,), dtype=dtype)
            func(self._generator, out.data.ptr, out.size, *args)
            return out[:element_size].reshape(size)

    # NumPy compatible functions

    def beta(self, a, b, size=None, dtype=float):
        """Returns an array of samples drawn from the beta distribution.

        .. seealso::
            :func:`cupy.random.beta` for full documentation,
            :meth:`numpy.random.RandomState.beta`
        """
        a, b = cupy.asarray(a), cupy.asarray(b)
        if size is None:
            size = cupy.broadcast(a, b).shape
        y = cupy.empty(shape=size, dtype=dtype)
        _kernels.beta_kernel(a, b, self.rk_seed, y)
        self.rk_seed += y.size
        return y

    def binomial(self, n, p, size=None, dtype=int):
        """Returns an array of samples drawn from the binomial distribution.

        .. seealso::
            :func:`cupy.random.binomial` for full documentation,
            :meth:`numpy.random.RandomState.binomial`
        """
        n, p = cupy.asarray(n), cupy.asarray(p)
        if size is None:
            size = cupy.broadcast(n, p).shape
        y = cupy.empty(shape=size, dtype=dtype)
        _kernels.binomial_kernel(n, p, self.rk_seed, y)
        self.rk_seed += y.size
        return y

    def chisquare(self, df, size=None, dtype=float):
        """Returns an array of samples drawn from the chi-square distribution.

        .. seealso::
            :func:`cupy.random.chisquare` for full documentation,
            :meth:`numpy.random.RandomState.chisquare`
        """
        df = cupy.asarray(df)
        if size is None:
            size = df.shape
        y = cupy.empty(shape=size, dtype=dtype)
        _kernels.chisquare_kernel(df, self.rk_seed, y)
        self.rk_seed += numpy.prod(size)
        return y

    def dirichlet(self, alpha, size=None, dtype=float):
        """Returns an array of samples drawn from the dirichlet distribution.

        .. seealso::
            :func:`cupy.random.dirichlet` for full documentation,
            :meth:`numpy.random.RandomState.dirichlet`
        """
        alpha = cupy.asarray(alpha)
        if size is None:
            size = alpha.shape
        else:
            size += alpha.shape
        y = cupy.empty(shape=size, dtype=dtype)
        _kernels.standard_gamma_kernel(alpha, self.rk_seed, y)
        y /= y.sum(axis=-1, keepdims=True)
        self.rk_seed += cupy.core.internal.prod(size)
        return y

    def exponential(self, scale=1.0, size=None, dtype=float):
        """Returns an array of samples drawn from a exponential distribution.

        .. seealso::
            :func:`cupy.random.exponential` for full documentation,
            :meth:`numpy.random.RandomState.exponential`
        """
        scale = cupy.asarray(scale, dtype)
        if (scale < 0).any():
            raise ValueError('scale < 0')
        if size is None:
            size = scale.shape
        x = self.standard_exponential(size, dtype)
        x *= scale
        return x

    def f(self, dfnum, dfden, size=None, dtype=float):
        """Returns an array of samples drawn from the f distribution.

        .. seealso::
            :func:`cupy.random.f` for full documentation,
            :meth:`numpy.random.RandomState.f`
        """
        dfnum, dfden = cupy.asarray(dfnum), cupy.asarray(dfden)
        if size is None:
            size = cupy.broadcast(dfnum, dfden).shape
        y = cupy.empty(shape=size, dtype=dtype)
        _kernels.f_kernel(dfnum, dfden, self.rk_seed, y)
        self.rk_seed += numpy.prod(size)
        return y

    def gamma(self, shape, scale=1.0, size=None, dtype=float):
        """Returns an array of samples drawn from a gamma distribution.

        .. seealso::
            :func:`cupy.random.gamma` for full documentation,
            :meth:`numpy.random.RandomState.gamma`
        """
        shape, scale = cupy.asarray(shape), cupy.asarray(scale)
        if size is None:
            size = cupy.broadcast(shape, scale).shape
        y = cupy.empty(shape=size, dtype=dtype)
        _kernels.standard_gamma_kernel(shape, self.rk_seed, y)
        y *= scale
        self.rk_seed += numpy.prod(size)
        return y

    def geometric(self, p, size=None, dtype=int):
        """Returns an array of samples drawn from the geometric distribution.

        .. seealso::
            :func:`cupy.random.geometric` for full documentation,
            :meth:`numpy.random.RandomState.geometric`
        """
        p = cupy.asarray(p)
        if size is None:
            size = p.shape
        y = cupy.empty(shape=size, dtype=dtype)
        _kernels.geometric_kernel(p, self.rk_seed, y)
        self.rk_seed += numpy.prod(size)
        return y

    _laplace_kernel = core.ElementwiseKernel(
        'T x, T loc, T scale', 'T y',
        'y = loc + scale * ((x <= 0.5) ? log(x + x): -log(x + x - 1.0))',
        'laplace_kernel')

    def laplace(self, loc=0.0, scale=1.0, size=None, dtype=float):
        """Returns an array of samples drawn from the laplace distribution.

        .. seealso::
            :func:`cupy.random.laplace` for full documentation,
            :meth:`numpy.random.RandomState.laplace`
        """
        loc = cupy.asarray(loc, dtype)
        scale = cupy.asarray(scale, dtype)
        if size is None:
            size = cupy.broadcast(loc, scale).shape
        x = self._random_sample_raw(size, dtype)
        RandomState._laplace_kernel(x, loc, scale, x)
        return x

    def lognormal(self, mean=0.0, sigma=1.0, size=None, dtype=float):
        """Returns an array of samples drawn from a log normal distribution.

        .. seealso::
            :func:`cupy.random.lognormal` for full documentation,
            :meth:`numpy.random.RandomState.lognormal`

        """
        dtype = _check_and_get_dtype(dtype)
        if dtype.char == 'f':
            func = curand.generateLogNormal
        else:
            func = curand.generateLogNormalDouble
        return self._generate_normal(func, size, dtype, mean, sigma)

    def multivariate_normal(self, mean, cov, size=None, check_valid='ignore',
                            tol=1e-8, dtype=float):
        """(experimental) Returns an array of samples drawn from the
        multivariate normal distribution.

        .. seealso::
            :func:`cupy.random.multivariate_normal` for full documentation,
            :meth:`numpy.random.RandomState.multivariate_normal`
        """
        util.experimental('cupy.random.RandomState.multivariate_normal')
        mean = cupy.asarray(mean, dtype=dtype)
        cov = cupy.asarray(cov, dtype=dtype)
        if size is None:
            shape = ()
        elif isinstance(size, collections.Sequence):
            shape = tuple(size)
        else:
            shape = size,

        if mean.ndim != 1:
            raise ValueError("mean must be 1 dimensional")
        if (cov.ndim != 2) or (cov.shape[0] != cov.shape[1]):
            raise ValueError("cov must be 2 dimensional and square")
        if len(mean) != len(cov):
            raise ValueError("mean and cov must have same length")
        shape += (len(mean),)

        x = self.standard_normal(size=shape, dtype=dtype)

        u, s, v = cupy.linalg.svd(cov)

        if check_valid != 'ignore':
            if check_valid != 'warn' and check_valid != 'raise':
                raise ValueError(
                    "check_valid must equal 'warn', 'raise', or 'ignore'")

            a = cupy.dot(v.T * s, v)
            b = cov
            psd = cupy.all(cupy.abs(a-b) <= tol*(1+cupy.abs(b)))
            if not psd:
                if check_valid == 'warn':
                    warnings.warn(
                        "covariance is not symmetric positive-semidefinite.",
                        RuntimeWarning)
                else:
                    raise ValueError(
                        "covariance is not symmetric positive-semidefinite.")

        x = cupy.dot(x, cupy.sqrt(s)[:, None] * v)
        x += mean
        return x

    def normal(self, loc=0.0, scale=1.0, size=None, dtype=float):
        """Returns an array of normally distributed samples.

        .. seealso::
            :func:`cupy.random.normal` for full documentation,
            :meth:`numpy.random.RandomState.normal`

        """
        dtype = _check_and_get_dtype(dtype)
        if dtype.char == 'f':
            func = curand.generateNormal
        else:
            func = curand.generateNormalDouble
        return self._generate_normal(func, size, dtype, loc, scale)

    def pareto(self, a, size=None, dtype=float):
        """Returns an array of samples drawn from the pareto II distribution.

        .. seealso::
            :func:`cupy.random.pareto_kernel` for full documentation,
            :meth:`numpy.random.RandomState.pareto`
        """
        a = cupy.asarray(a)
        x = self._random_sample_raw(size, dtype)
        cupy.log(x, out=x)
        cupy.exp(-x/a, out=x)
        return x - 1

    def poisson(self, lam=1.0, size=None, dtype=int):
        """Returns an array of samples drawn from the poisson distribution.

        .. seealso::
            :func:`cupy.random.poisson` for full documentation,
            :meth:`numpy.random.RandomState.poisson`
        """
        lam = cupy.asarray(lam)
        if size is None:
            size = lam.shape
        y = cupy.empty(shape=size, dtype=dtype)
        _kernels.poisson_kernel(lam, self.rk_seed, y)
        self.rk_seed += numpy.prod(size)
        return y

    def rand(self, *size, **kwarg):
        """Returns uniform random values over the interval ``[0, 1)``.

        .. seealso::
            :func:`cupy.random.rand` for full documentation,
            :meth:`numpy.random.RandomState.rand`

        """
        dtype = kwarg.pop('dtype', float)
        if kwarg:
            raise TypeError('rand() got unexpected keyword arguments %s'
                            % ', '.join(kwarg.keys()))
        return self.random_sample(size=size, dtype=dtype)

    def randn(self, *size, **kwarg):
        """Returns an array of standard normal random values.

        .. seealso::
            :func:`cupy.random.randn` for full documentation,
            :meth:`numpy.random.RandomState.randn`

        """
        dtype = kwarg.pop('dtype', float)
        if kwarg:
            raise TypeError('randn() got unexpected keyword arguments %s'
                            % ', '.join(kwarg.keys()))
        return self.normal(size=size, dtype=dtype)

    _1m_kernel = core.ElementwiseKernel(
        '', 'T x', 'x = 1 - x', 'cupy_random_1_minus_x')

    def _random_sample_raw(self, size, dtype):
        dtype = _check_and_get_dtype(dtype)
        out = cupy.empty(size, dtype=dtype)
        if dtype.char == 'f':
            func = curand.generateUniform
        else:
            func = curand.generateUniformDouble
        func(self._generator, out.data.ptr, out.size)
        return out

    def random_sample(self, size=None, dtype=float):
        """Returns an array of random values over the interval ``[0, 1)``.

        .. seealso::
            :func:`cupy.random.random_sample` for full documentation,
            :meth:`numpy.random.RandomState.random_sample`

        """
        out = self._random_sample_raw(size, dtype)
        RandomState._1m_kernel(out)
        return out

    def _interval(self, mx, size):
        """Generate multiple integers independently sampled uniformly from ``[0, mx]``.

        Args:
            mx (int): Upper bound of the interval
            size (None or int or tuple): Shape of the array or the scalar
                returned.
        Returns:
            int or cupy.ndarray: If ``None``, an :class:`cupy.ndarray` with
            shape ``()`` is returned.
            If ``int``, 1-D array of length size is returned.
            If ``tuple``, multi-dimensional array with shape
            ``size`` is returned.
            Currently, only 32 bit integers can be sampled.
            If 0 :math:`\\leq` ``mx`` :math:`\\leq` 0x7fffffff,
            a ``numpy.int32`` array is returned.
            If 0x80000000 :math:`\\leq` ``mx`` :math:`\\leq` 0xffffffff,
            a ``numpy.uint32`` array is returned.
        """  # NOQA
        if size is None:
            return self._interval(mx, 1).reshape(())
        elif isinstance(size, int):
            size = (size, )

        if mx == 0:
            return cupy.zeros(size, dtype=numpy.int32)

        if mx < 0:
            raise ValueError(
                'mx must be non-negative (actual: {})'.format(mx))
        elif mx <= 0x7fffffff:
            dtype = numpy.int32
        elif mx <= 0xffffffff:
            dtype = numpy.uint32
        else:
            raise ValueError(
                'mx must be within uint32 range (actual: {})'.format(mx))

        mask = (1 << mx.bit_length()) - 1
        mask = cupy.array(mask, dtype=dtype)

        n = functools.reduce(operator.mul, size, 1)

        sample = cupy.empty((n,), dtype=dtype)
        n_rem = n  # The number of remaining elements to sample
        ret = None
        while n_rem > 0:
            curand.generate(
                self._generator, sample.data.ptr, sample.size)
            # Drop the samples that exceed the upper limit
            sample &= mask
            success = sample <= mx

            if ret is None:
                # If the sampling has finished in the first iteration,
                # just return the sample.
                if success.all():
                    n_rem = 0
                    ret = sample
                    break

                # Allocate the return array.
                ret = cupy.empty((n,), dtype=dtype)

            n_succ = min(n_rem, int(success.sum()))
            ret[n - n_rem:n - n_rem + n_succ] = sample[success][:n_succ]
            n_rem -= n_succ

        assert n_rem == 0
        return ret.reshape(size)

    def seed(self, seed=None):
        """Resets the state of the random number generator with a seed.

        .. seealso::
            :func:`cupy.random.seed` for full documentation,
            :meth:`numpy.random.RandomState.seed`

        """
        if seed is None:
            try:
                seed_str = binascii.hexlify(os.urandom(8))
                seed = numpy.uint64(int(seed_str, 16))
            except NotImplementedError:
                seed = numpy.uint64(time.clock() * 1000000)
        else:
            seed = numpy.asarray(seed).astype(numpy.uint64, casting='safe')

        curand.setPseudoRandomGeneratorSeed(self._generator, seed)
        curand.setGeneratorOffset(self._generator, 0)

        self.rk_seed = numpy.uint64(seed)

    def standard_cauchy(self, size=None, dtype=float):
        """Returns an array of samples drawn from the standard cauchy distribution.

        .. seealso::
            :func:`cupy.random.standard_cauchy` for full documentation,
            :meth:`numpy.random.RandomState.standard_cauchy`
        """
        x = self.uniform(size=size, dtype=dtype)
        return cupy.tan(cupy.pi * (x - 0.5))

    def standard_exponential(self, size=None, dtype=float):
        """Returns an array of samples drawn from the standard exp distribution.

         .. seealso::
            :func:`cupy.random.standard_exponential` for full documentation,
            :meth:`numpy.random.RandomState.standard_exponential`
        """
        x = self._random_sample_raw(size, dtype)
        return -cupy.log(x, out=x)

    def standard_gamma(self, shape, size=None, dtype=float):
        """Returns an array of samples drawn from a standard gamma distribution.

        .. seealso::
            :func:`cupy.random.standard_gamma` for full documentation,
            :meth:`numpy.random.RandomState.standard_gamma`
        """
        shape = cupy.asarray(shape)
        if size is None:
            size = shape.shape
        y = cupy.empty(shape=size, dtype=dtype)
        _kernels.standard_gamma_kernel(shape, self.rk_seed, y)
        self.rk_seed += numpy.prod(size)
        return y

    def standard_normal(self, size=None, dtype=float):
        """Returns samples drawn from the standard normal distribution.

        .. seealso::
            :func:`cupy.random.standard_normal` for full documentation,
            :meth:`numpy.random.RandomState.standard_normal`

        """
        return self.normal(size=size, dtype=dtype)

    def standard_t(self, df, size=None, dtype=float):
        """Returns an array of samples drawn from the standard t distribution.

        .. seealso::
            :func:`cupy.random.standard_t` for full documentation,
            :meth:`numpy.random.RandomState.standard_t`
        """
        df = cupy.asarray(df)
        if size is None:
            size = df.shape
        y = cupy.empty(shape=size, dtype=dtype)
        _kernels.standard_t_kernel(df, self.rk_seed, y)
        self.rk_seed += numpy.prod(size)
        return y

    def tomaxint(self, size=None):
        """Draws integers between 0 and max integer inclusive.

        Args:
            size (int or tuple of ints): Output shape.

        Returns:
            cupy.ndarray: Drawn samples.

        .. seealso::
            :meth:`numpy.random.RandomState.tomaxint`

        """
        if size is None:
            size = ()
        sample = cupy.empty(size, dtype=cupy.int_)
        # cupy.random only uses int32 random generator
        size_in_int = sample.dtype.itemsize // 4
        curand.generate(
            self._generator, sample.data.ptr, sample.size * size_in_int)

        # Disable sign bit
        sample &= cupy.iinfo(cupy.int_).max
        return sample

    _scale_kernel = core.ElementwiseKernel(
        'T low, T high', 'T x',
        'x = T(low) + x * T(high - low)',
        'cupy_scale')

    def uniform(self, low=0.0, high=1.0, size=None, dtype=float):
        """Returns an array of uniformly-distributed samples over an interval.

        .. seealso::
            :func:`cupy.random.uniform` for full documentation,
            :meth:`numpy.random.RandomState.uniform`

        """
        dtype = numpy.dtype(dtype)
        rand = self.random_sample(size=size, dtype=dtype)
        if not numpy.isscalar(low):
            low = cupy.asarray(low, dtype)
        if not numpy.isscalar(high):
            high = cupy.asarray(high, dtype)
        return RandomState._scale_kernel(low, high, rand)

    def vonmises(self, mu, kappa, size=None, dtype=float):
        """Returns an array of samples drawn from the von Mises distribution.

        .. seealso::
            :func:`cupy.random.vonmises` for full documentation,
            :meth:`numpy.random.RandomState.vonmises`
        """
        mu, kappa = cupy.asarray(mu), cupy.asarray(kappa)
        if size is None:
            size = cupy.broadcast(mu, kappa).shape
        y = cupy.empty(shape=size, dtype=dtype)
        _kernels.vonmises_kernel(mu, kappa, self.rk_seed, y)
        self.rk_seed += numpy.prod(size)
        return y

<<<<<<< HEAD
    def weibull(self, a, size=None, dtype=float):
        """Returns an array of samples drawn from the weibull distribution.

        .. seealso::
            :func:`cupy.random.weibull` for full documentation,
            :meth:`numpy.random.RandomState.weibull`
        """
        a = cupy.asarray(a)
        if cupy.any(a < 0):
            raise ValueError("a < 0")
        x = self.standard_exponential(size, dtype)
        cupy.power(x, 1./a, out=x)
        return x
=======
    def zipf(self, a, size=None, dtype=int):
        """Returns an array of samples drawn from the Zipf distribution.

        .. seealso::
            :func:`cupy.random.zipf` for full documentation,
            :meth:`numpy.random.RandomState.zipf`
        """
        a = cupy.asarray(a)
        if cupy.any(a <= 1.0):
            raise ValueError("'a' must be a valid float > 1.0")
        if size is None:
            size = a.shape
        y = cupy.empty(shape=size, dtype=dtype)
        _kernels.zipf_kernel(a, self.rk_seed, y)
        self.rk_seed += numpy.prod(size)
        return y
>>>>>>> bfc921f4

    def choice(self, a, size=None, replace=True, p=None):
        """Returns an array of random values from a given 1-D array.

        .. seealso::
            :func:`cupy.random.choice` for full document,
            :func:`numpy.random.choice`

        """
        if a is None:
            raise ValueError('a must be 1-dimensional or an integer')
        if isinstance(a, cupy.ndarray) and a.ndim == 0:
            raise NotImplementedError
        if isinstance(a, six.integer_types):
            a_size = a
            if a_size <= 0:
                raise ValueError('a must be greater than 0')
        else:
            a = cupy.array(a, copy=False)
            if a.ndim != 1:
                raise ValueError('a must be 1-dimensional or an integer')
            else:
                a_size = len(a)
                if a_size == 0:
                    raise ValueError('a must be non-empty')

        if p is not None:
            p = cupy.array(p)
            if p.ndim != 1:
                raise ValueError('p must be 1-dimensional')
            if len(p) != a_size:
                raise ValueError('a and p must have same size')
            if not (p >= 0).all():
                raise ValueError('probabilities are not non-negative')
            p_sum = cupy.sum(p).get()
            if not numpy.allclose(p_sum, 1):
                raise ValueError('probabilities do not sum to 1')

        if size is None:
            raise NotImplementedError
        shape = size
        size = numpy.prod(shape)

        if not replace and p is None:
            if a_size < size:
                raise ValueError(
                    'Cannot take a larger sample than population when '
                    '\'replace=False\'')
            if isinstance(a, six.integer_types):
                indices = cupy.arange(a, dtype='l')
            else:
                indices = a.copy()
            self.shuffle(indices)
            return indices[:size].reshape(shape)

        if not replace:
            raise NotImplementedError

        if p is not None:
            p = cupy.broadcast_to(p, (size, a_size))
            index = cupy.argmax(cupy.log(p) +
                                self.gumbel(size=(size, a_size)),
                                axis=1)
            if not isinstance(shape, six.integer_types):
                index = cupy.reshape(index, shape)
        else:
            index = self.randint(0, a_size, size=shape)
            # Align the dtype with NumPy
            index = index.astype(cupy.int64, copy=False)

        if isinstance(a, six.integer_types):
            return index

        if index.ndim == 0:
            return cupy.array(a[index], dtype=a.dtype)

        return a[index]

    def shuffle(self, a):
        """Returns a shuffled array.

        .. seealso::
            :func:`cupy.random.shuffle` for full document,
            :func:`numpy.random.shuffle`

        """
        if not isinstance(a, cupy.ndarray):
            raise TypeError('The array must be cupy.ndarray')

        if a.ndim == 0:
            raise TypeError('An array whose ndim is 0 is not supported')

        a[:] = a[self.permutation(len(a))]

    def permutation(self, num):
        """Returns a permuted range."""
        if not isinstance(num, six.integer_types):
            raise TypeError('The data type of argument "num" must be integer')

        sample = cupy.empty((num), dtype=numpy.int32)
        curand.generate(self._generator, sample.data.ptr, num)
        if 128 < num <= 32 * 1024 * 1024:
            array = cupy.arange(num, dtype=numpy.int32)
            # apply sort of cache blocking
            block_size = 1 * 1024 * 1024
            # The block size above is a value determined from the L2 cache size
            # of GP100 (L2 cache size / size of int = 4MB / 4B = 1M). It may be
            # better to change the value base on the L2 cache size of the GPU
            # you use.
            # When num > block_size, cupy kernel: _cupy_permutation is to be
            # launched multiple times. However, it is observed that performance
            # will be degraded if the launch count is too many. Therefore,
            # the block size is adjusted so that launch count will not exceed
            # twelve Note that this twelve is the value determined from
            # measurement on GP100.
            while num // block_size > 12:
                block_size *= 2
            for j_start in range(0, num, block_size):
                j_end = j_start + block_size
                _cupy_permutation()(sample, j_start, j_end, array, size=num)
        else:
            # When num > 32M, argsort is used, because it is faster than
            # custom kernel. See https://github.com/cupy/cupy/pull/603.
            array = cupy.argsort(sample)
        return array

    _gumbel_kernel = core.ElementwiseKernel(
        'T x, T loc, T scale', 'T y',
        'y = T(loc) - log(-log(x)) * T(scale)',
        'gumbel_kernel')

    def gumbel(self, loc=0.0, scale=1.0, size=None, dtype=float):
        """Returns an array of samples drawn from a Gumbel distribution.

        .. seealso::
            :func:`cupy.random.gumbel` for full documentation,
            :meth:`numpy.random.RandomState.gumbel`
        """
        x = self._random_sample_raw(size=size, dtype=dtype)
        if not numpy.isscalar(loc):
            loc = cupy.asarray(loc, dtype)
        if not numpy.isscalar(scale):
            scale = cupy.asarray(scale, dtype)
        RandomState._gumbel_kernel(x, loc, scale, x)
        return x

    def randint(self, low, high=None, size=None, dtype='l'):
        """Returns a scalar or an array of integer values over ``[low, high)``.

        .. seealso::
            :func:`cupy.random.randint` for full documentation,
            :meth:`numpy.random.RandomState.randint`
        """
        if high is None:
            lo = 0
            hi = low
        else:
            lo = low
            hi = high

        if lo >= hi:
            raise ValueError('low >= high')
        if lo < cupy.iinfo(dtype).min:
            raise ValueError(
                'low is out of bounds for {}'.format(cupy.dtype(dtype).name))
        if hi > cupy.iinfo(dtype).max + 1:
            raise ValueError(
                'high is out of bounds for {}'.format(cupy.dtype(dtype).name))

        diff = hi - lo - 1
        if diff > cupy.iinfo(cupy.int32).max - cupy.iinfo(cupy.int32).min + 1:
            raise NotImplementedError(
                'Sampling from a range whose extent is larger than int32 '
                'range is currently not supported')
        x = self._interval(diff, size).astype(dtype, copy=False)
        cupy.add(x, lo, out=x)
        return x


def _cupy_permutation():
    return core.ElementwiseKernel(
        'raw int32 sample, int32 j_start, int32 _j_end',
        'raw int32 array',
        '''
            const int invalid = -1;
            const int num = _ind.size();
            int j = (sample[i] & 0x7fffffff) % num;
            int j_end = _j_end;
            if (j_end > num) j_end = num;
            if (j == i || j < j_start || j >= j_end) continue;

            // If a thread fails to do data swaping once, it changes j
            // value using j_offset below and try data swaping again.
            // This process is repeated until data swapping is succeeded.
            // The j_offset is determined from the initial j
            // (random number assigned to each thread) and the initial
            // offset between j and i (ID of each thread).
            // If a given number sequence in sample is really random,
            // this j-update would not be necessary. This is work-around
            // mainly to avoid potential eternal conflict when sample has
            // rather synthetic number sequence.
            int j_offset = ((2*j - i + num) % (num - 1)) + 1;

            // A thread gives up to do data swapping if loop count exceed
            // a threathod determined below. This is kind of safety
            // mechanism to escape the eternal race condition, though I
            // believe it never happens.
            int loops = 256;

            bool do_next = true;
            while (do_next && loops > 0) {
                // try to swap the contents of array[i] and array[j]
                if (i != j) {
                    int val_j = atomicExch(&array[j], invalid);
                    if (val_j != invalid) {
                        int val_i = atomicExch(&array[i], invalid);
                        if (val_i != invalid) {
                            array[i] = val_j;
                            array[j] = val_i;
                            do_next = false;
                            // done
                        }
                        else {
                            // restore array[j]
                            array[j] = val_j;
                        }
                    }
                }
                j = (j + j_offset) % num;
                loops--;
            }
        ''',
        'cupy_permutation',
    )


def seed(seed=None):
    """Resets the state of the random number generator with a seed.

    This function resets the state of the global random number generator for
    the current device. Be careful that generators for other devices are not
    affected.

    Args:
        seed (None or int): Seed for the random number generator. If ``None``,
            it uses :func:`os.urandom` if available or :func:`time.clock`
            otherwise. Note that this function does not support seeding by an
            integer array.

    """
    get_random_state().seed(seed)


# CuPy specific functions

_random_states = {}


@atexit.register
def reset_states():
    global _random_states
    _random_states = {}


def get_random_state():
    """Gets the state of the random number generator for the current device.

    If the state for the current device is not created yet, this function
    creates a new one, initializes it, and stores it as the state for the
    current device.

    Returns:
        RandomState: The state of the random number generator for the
        device.

    """
    dev = cuda.Device()
    rs = _random_states.get(dev.id, None)
    if rs is None:
        seed = os.getenv('CUPY_SEED')
        if seed is None:
            seed = os.getenv('CHAINER_SEED')
        if seed is not None:
            seed = numpy.uint64(int(seed))
        rs = RandomState(seed)
        rs = _random_states.setdefault(dev.id, rs)
    return rs


def set_random_state(rs):
    """Sets the state of the random number generator for the current device.

    Args:
        state(RandomState): Random state to set for the current device.
    """
    if not isinstance(rs, RandomState):
        raise TypeError(
            'Random state must be an instance of RandomState. '
            'Actual: {}'.format(type(rs)))
    _random_states[device.get_device_id()] = rs


def _check_and_get_dtype(dtype):
    dtype = numpy.dtype(dtype)
    if dtype.char not in ('f', 'd'):
        raise TypeError('cupy.random only supports float32 and float64')
    return dtype<|MERGE_RESOLUTION|>--- conflicted
+++ resolved
@@ -597,7 +597,6 @@
         self.rk_seed += numpy.prod(size)
         return y
 
-<<<<<<< HEAD
     def weibull(self, a, size=None, dtype=float):
         """Returns an array of samples drawn from the weibull distribution.
 
@@ -611,7 +610,7 @@
         x = self.standard_exponential(size, dtype)
         cupy.power(x, 1./a, out=x)
         return x
-=======
+
     def zipf(self, a, size=None, dtype=int):
         """Returns an array of samples drawn from the Zipf distribution.
 
@@ -628,7 +627,6 @@
         _kernels.zipf_kernel(a, self.rk_seed, y)
         self.rk_seed += numpy.prod(size)
         return y
->>>>>>> bfc921f4
 
     def choice(self, a, size=None, replace=True, p=None):
         """Returns an array of random values from a given 1-D array.
